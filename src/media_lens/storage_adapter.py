--- conflicted
+++ resolved
@@ -38,7 +38,7 @@
                 # Determine authentication method
                 creds_path = os.getenv('GOOGLE_APPLICATION_CREDENTIALS')
                 use_workload_identity = os.getenv('USE_WORKLOAD_IDENTITY', 'false').lower() == 'true'
-                
+
                 # Log which authentication method we're using
                 if use_workload_identity:
                     logger.info("Using workload identity (VM's service account)")
@@ -49,7 +49,7 @@
                     logger.info("Will try default credentials")
                 else:
                     logger.info("No explicit credentials found, using default credentials")
-                
+
                 # Create the storage client
                 try:
                     self.client = storage.Client()
@@ -58,7 +58,7 @@
                     # Fall back to anonymous/unauthenticated client as last resort
                     logger.warning("Falling back to anonymous client - limited functionality")
                     self.client = storage.Client(project="anonymous")
-                
+
                 # Create bucket if it doesn't exist (for emulator)
                 try:
                     self.bucket = self.client.get_bucket(self.bucket_name)
@@ -67,23 +67,12 @@
                     self.bucket = self.client.create_bucket(self.bucket_name)
                     logger.info(f"Created bucket: {self.bucket_name}")
             except Exception as e:
-<<<<<<< HEAD
                 logger.error(f"Error initializing storage client: {str(e)}")
                 # Fall back to local storage if cloud fails
                 self.use_cloud = False
                 logger.info("Falling back to local storage due to error")
         
         logger.info(f"Storage adapter initialized. Using cloud: {self.use_cloud}")
-=======
-                logger.info(f"Bucket {self.bucket_name} doesn't exist, creating: {str(e)}")
-                self.bucket = self.client.create_bucket(self.bucket_name)
-                logger.info(f"Created bucket: {self.bucket_name}")
-
-        if self.use_cloud:
-            logger.info(f"Storage adapter initialized. Using cloud: {self.use_cloud} with bucket: {self.bucket_name}")
-        else:
-            logger.info(f"Storage adapter initialized. Using local storage at: {self.local_root}")
->>>>>>> 981eecb0
     
     def write_text(self, path: Union[str, Path], content: str, encoding: str = "utf-8") -> str:
         """
